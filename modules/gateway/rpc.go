package gateway

import (
	"errors"
	"sync"
	"time"

	"github.com/NebulousLabs/Sia/build"
	"github.com/NebulousLabs/Sia/encoding"
	"github.com/NebulousLabs/Sia/modules"
)

// rpcID is an 8-byte signature that is added to all RPCs to tell the gatway
// what to do with the RPC.
type rpcID [8]byte

// String returns a string representation of an rpcID. Empty elements of rpcID
// will be encoded as spaces.
func (id rpcID) String() string {
	for i := range id {
		if id[i] == 0 {
			id[i] = ' '
		}
	}
	return string(id[:])
}

// handlerName truncates a string to 8 bytes. If len(name) < 8, the remaining
// bytes are 0. A handlerName is specified at the beginning of each network
// call, indicating which function should handle the connection.
func handlerName(name string) (id rpcID) {
	copy(id[:], name)
	return
}

// managedRPC calls an RPC on the given address. managedRPC cannot be called on
// an address that the Gateway is not connected to.
func (g *Gateway) managedRPC(addr modules.NetAddress, name string, fn modules.RPCFunc) error {
	g.mu.RLock()
	peer, ok := g.peers[addr]
	g.mu.RUnlock()
	if !ok {
		return errors.New("can't call RPC on unconnected peer " + string(addr))
	}

	conn, err := peer.open()
	if err != nil {
		// peer probably disconnected without sending a shutdown signal;
		// disconnect from them
		g.log.Debugf("Could not initiate RPC with %v; disconnecting", addr)
		g.mu.Lock()
		delete(g.peers, addr)
		g.mu.Unlock()
		if derr := peer.sess.Close(); err != nil {
			g.log.Debugf("Could not cleanly disconnect from %v: %v", addr, derr)
		}
		return err
	}
	defer conn.Close()

	// write header
<<<<<<< HEAD
	conn.SetDeadline(time.Now().Add(10 * time.Second))
=======
	conn.SetDeadline(time.Now().Add(rpcStdDeadline))
>>>>>>> eb2f98dc
	if err := encoding.WriteObject(conn, handlerName(name)); err != nil {
		return err
	}
	conn.SetDeadline(time.Time{})
	// call fn
	return fn(conn)
}

// RPC calls an RPC on the given address. RPC cannot be called on an address
// that the Gateway is not connected to.
func (g *Gateway) RPC(addr modules.NetAddress, name string, fn modules.RPCFunc) error {
	if err := g.threads.Add(); err != nil {
		return err
	}
	defer g.threads.Done()
	return g.managedRPC(addr, name, fn)
}

// RegisterRPC registers an RPCFunc as a handler for a given identifier. To
// call an RPC, use gateway.RPC, supplying the same identifier given to
// RegisterRPC. Identifiers should always use PascalCase. The first 8
// characters of an identifier should be unique, as the identifier used
// internally is truncated to 8 bytes.
func (g *Gateway) RegisterRPC(name string, fn modules.RPCFunc) {
	g.mu.Lock()
	defer g.mu.Unlock()
	if _, ok := g.handlers[handlerName(name)]; ok {
		build.Critical("RPC already registered: " + name)
	}
	g.handlers[handlerName(name)] = fn
}

// UnregisterRPC unregisters an RPC and removes the corresponding RPCFunc from
// g.handlers. Future calls to the RPC by peers will fail.
func (g *Gateway) UnregisterRPC(name string) {
	g.mu.Lock()
	defer g.mu.Unlock()
	if _, ok := g.handlers[handlerName(name)]; !ok {
		build.Critical("RPC not registered: " + name)
	}
	delete(g.handlers, handlerName(name))
}

// RegisterConnectCall registers a name and RPCFunc to be called on a peer
// upon connecting.
func (g *Gateway) RegisterConnectCall(name string, fn modules.RPCFunc) {
	g.mu.Lock()
	defer g.mu.Unlock()
	if _, ok := g.initRPCs[name]; ok {
		build.Critical("ConnectCall already registered: " + name)
	}
	g.initRPCs[name] = fn
}

// UnregisterConnectCall unregisters an on-connect call and removes the
// corresponding RPCFunc from g.initRPCs. Future connections to peers will not
// trigger the RPC to be called on them.
func (g *Gateway) UnregisterConnectCall(name string) {
	g.mu.Lock()
	defer g.mu.Unlock()
	if _, ok := g.initRPCs[name]; !ok {
		build.Critical("ConnectCall not registered: " + name)
	}
	delete(g.initRPCs, name)
}

// threadedListenPeer listens for new streams on a peer connection and serves them via
// threadedHandleConn.
func (g *Gateway) threadedListenPeer(p *peer) {
	// threadedListenPeer registers to the peerTG instead of the primary thread
	// group because peer connections can be lifetime in length, but can also
	// be short-lived. The fact that they can be lifetime means that they can't
	// call threads.Add as they will block calls to threads.Flush. The fact
	// that they can be short-lived means that threads.OnStop is not a good
	// tool for closing out the threads. Instead, they register to peerTG,
	// which is cleanly closed upon gateway shutdown but will not block any
	// calls to threads.Flush()
	if g.peerTG.Add() != nil {
		return
	}
	defer g.peerTG.Done()

	// Spin up a goroutine to listen for a shutdown signal from both the peer
	// and from the gateway. In the event of either, close the muxado session.
	connClosedChan := make(chan struct{})
	peerCloseChan := make(chan struct{})
	go func() {
		// Signal that the muxado session has been successfully closed, and
		// that this goroutine has terminated.
		defer close(connClosedChan)

		// Listen for a stop signal.
		select {
		case <-g.threads.StopChan():
		case <-peerCloseChan:
		}

		// Can't call Disconnect because it could return sync.ErrStopped.
		g.mu.Lock()
		delete(g.peers, p.NetAddress)
		g.mu.Unlock()
		if err := p.sess.Close(); err != nil {
			g.log.Debugf("WARN: error disconnecting from peer %q: %v", p.NetAddress, err)
		}
	}()

	for {
		conn, err := p.accept()
		if err != nil {
			g.log.Debugf("Peer connection with %v closed: %v\n", p.NetAddress, err)
			break
		}
		// Set the default deadline on the conn.
		err = conn.SetDeadline(time.Now().Add(rpcStdDeadline))
		if err != nil {
			g.log.Printf("Peer connection (%v) deadline could not be set: %v\n", p.NetAddress, err)
			continue
		}

		// The handler is responsible for closing the connection, though a
		// default deadline has been set.
		go g.threadedHandleConn(conn)
		if !g.managedSleep(peerRPCDelay) {
			break
		}
	}
	// Signal that the goroutine can shutdown.
	close(peerCloseChan)
	// Wait for confirmation that the goroutine has shut down before returning
	// and releasing the threadgroup registration.
	<-connClosedChan
}

// threadedHandleConn reads header data from a connection, then routes it to the
// appropriate handler for further processing.
func (g *Gateway) threadedHandleConn(conn modules.PeerConn) {
	defer conn.Close()
	if g.threads.Add() != nil {
		return
	}
	defer g.threads.Done()

	var id rpcID
	err := conn.SetDeadline(time.Now().Add(rpcStdDeadline))
	if err != nil {
		return
	}
	if err := encoding.ReadObject(conn, &id, 8); err != nil {
		return
	}
	// call registered handler for this ID
	g.mu.RLock()
	fn, ok := g.handlers[id]
	g.mu.RUnlock()
	if !ok {
		g.log.Debugf("WARN: incoming conn %v requested unknown RPC \"%v\"", conn.RPCAddr(), id)
		return
	}
	g.log.Debugf("INFO: incoming conn %v requested RPC \"%v\"", conn.RPCAddr(), id)

	// call fn
	err = fn(conn)
	// don't log benign errors
	if err == modules.ErrDuplicateTransactionSet || err == modules.ErrBlockKnown {
		err = nil
	}
	if err != nil {
		g.log.Debugf("WARN: incoming RPC \"%v\" from conn %v failed: %v", id, conn.RPCAddr(), err)
	}
}

// Broadcast calls an RPC on all of the specified peers. The calls are run in
// parallel. Broadcasts are restricted to "one-way" RPCs, which simply write an
// object and disconnect. This is why Broadcast takes an interface{} instead of
// an RPCFunc.
func (g *Gateway) Broadcast(name string, obj interface{}, peers []modules.Peer) {
	if g.threads.Add() != nil {
		return
	}
	defer g.threads.Done()

	g.log.Debugf("INFO: broadcasting RPC %q to %v peers", name, len(peers))

	// only encode obj once, instead of using WriteObject
	enc := encoding.Marshal(obj)
	fn := func(conn modules.PeerConn) error {
		return encoding.WritePrefix(conn, enc)
	}

	var wg sync.WaitGroup
	for _, p := range peers {
		wg.Add(1)
		go func(addr modules.NetAddress) {
			defer wg.Done()
			err := g.managedRPC(addr, name, fn)
			if err != nil {
				g.log.Debugf("WARN: broadcasting RPC %q to peer %q failed (attempting again in 10 seconds): %v", name, addr, err)
				// try one more time before giving up
				select {
				case <-time.After(10 * time.Second):
				case <-g.threads.StopChan():
					return
				}
				err := g.managedRPC(addr, name, fn)
				if err != nil {
					g.log.Debugf("WARN: broadcasting RPC %q to peer %q failed twice: %v", name, addr, err)
				}
			}
		}(p.NetAddress)
	}
	wg.Wait()
}<|MERGE_RESOLUTION|>--- conflicted
+++ resolved
@@ -59,11 +59,7 @@
 	defer conn.Close()
 
 	// write header
-<<<<<<< HEAD
-	conn.SetDeadline(time.Now().Add(10 * time.Second))
-=======
 	conn.SetDeadline(time.Now().Add(rpcStdDeadline))
->>>>>>> eb2f98dc
 	if err := encoding.WriteObject(conn, handlerName(name)); err != nil {
 		return err
 	}
